--- conflicted
+++ resolved
@@ -81,8 +81,6 @@
 # CLASS DEFINITIONS
 # =================
 
-<<<<<<< HEAD
-=======
 class Alphabet:
     # Including U, for selenocysteine, and * for STOP
     PROT     = set('ACDEFGHIKLMNPQRSTUVWYX*')
@@ -99,7 +97,6 @@
     STOP     = {'TAG', 'TAA', 'TGA', 'UAG', 'UAA', 'UGA'}
     START    = {'ATG', 'AUG'}
 
->>>>>>> 3d2d88db
 class FSeqGenerator:
     def __init__(self, fh=sys.stdin):
         self.fh = fh
@@ -1313,8 +1310,6 @@
             header = '|'.join(pairs)
             yield FSeq(header, seq.seq)
 
-<<<<<<< HEAD
-=======
 class Sniff(Subcommand):
     def _parse(self):
         cmd_name = 'sniff'
@@ -1375,7 +1370,6 @@
         write_feat(seqsum.pfeat, "Protein Features:", nprot)
         write_feat(seqsum.ufeat, "Universal Features:", nseqs)
 
->>>>>>> 3d2d88db
 class Reverse(Subcommand):
     def _parse(self):
         cmd_name = 'reverse'
